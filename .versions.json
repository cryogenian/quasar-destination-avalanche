--- conflicted
+++ resolved
@@ -1,8 +1,4 @@
 {
-<<<<<<< HEAD
-  "precog-quasar": "174.0.0",
-=======
   "precog-quasar": "174.0.2",
->>>>>>> 7d9ffc3d
   "precog-async-blobstore": "3.0.2"
 }